# Changelog
All notable changes to this project will be documented in this file.

The format is based on [Keep a Changelog](https://keepachangelog.com/en/1.0.0/),
and this project adheres to [Semantic Versioning](https://semver.org/spec/v2.0.0.html).

## TBD
### Fixed
<<<<<<< HEAD
<<<<<<< HEAD
<<<<<<< HEAD

### Added

## [0.0.12] - 2022-08-08
### Fixed
=======
>>>>>>> op_fusion_functorch_final
=======
>>>>>>> op_fusion_functorch_final
=======
>>>>>>> 33431d09
- Removed duplicated biases in the FusedMLP layers [#317]
- Rotary embeddings respecting input types [#326]
- Poolformer style instantiating useless projection layers [#349]
- Fix layer position not being properly tracked, causing extra layernorms for programmatic xformers [#348]
<<<<<<< HEAD
<<<<<<< HEAD
<<<<<<< HEAD
- Pass use_triton flag to LayerNorm module [#336]
=======
>>>>>>> op_fusion_functorch_final
=======
>>>>>>> op_fusion_functorch_final
=======
>>>>>>> 33431d09

### Added
- Four blocksparsity layouts from DeepSpeed [#320]
- Support several initialization options [#312]
- Conv2DFeedforward feedforward part [#321]
- VisualAttention [#329]
- Automatic blocksparse for causal attention [#334]
- Better hierarchical transformer generation [#345]
- Fused operations with AOTAutograd/NVFuser, integration into MLP [#357]
<<<<<<< HEAD
<<<<<<< HEAD
<<<<<<< HEAD
- Refactor LRA code to use Pytorch Lightning [#343]
=======
>>>>>>> op_fusion_functorch_final
=======
>>>>>>> op_fusion_functorch_final
=======
>>>>>>> 33431d09

## [0.0.11] - 2022-05-30
### Fixed
- Fix some torchscriptability [#246]
- Fix FourierMix being compatible with AMP [#258]
- Better asserts on QKV dimensions [#264]
- Better perfs for FusedMLP and FusedLinearLayer [#283]
- Deepnorm init missing self-attention [#284]

### Added
- Simplicial Embeddings [#259]
- Mem efficient attention, FW pass [#267]
- MHA benchmark
- MLP benchmark
- Move all triton kernels to triton v2 [#272]
- Mem efficient attention, BW pass [#281]
- Metaformer support [#294]

## [0.0.10] - 2022-03-14
### Fixed
- Expose bias flag for feedforwards, same default as Timm [#220]
- Update eps value for layernorm, same default as torch [#221]
- PreNorm bugfix, only one input was normalized [#233]
- Fix bug where embedding dimensions that did not match model dim would lead to a crash [#244]

### Added
- Add DeepNet (DeepNorm) residual path and init [#227]

## [0.0.9] - 2022-02-09
### Added
- Compositional Attention [#41]
- Experimental Ragged attention [#189]
- Mixture of Experts [#181]
- BlockSparseTensor [#202]
- Nd-tensor support for triton softmax [#210]

### Fixed
- Bugfix Favor, single feature map [#183]
- Sanity check blocksparse settings [#207]
- Fixed some picklability [#204]

## [0.0.8] - 2022-01-07
### Fixed
- Much faster fused dropout [#164]
- Fused dropout repeatability [#173]

### Added
- Embedding weight tying option [#172]

## [0.0.7] - 2021-11-30
### Fixed
- Dropout setting not properly passed in many attentions [#123]

## [0.0.6] - 2021-11-24
### Fixed
- Fix self attention optimization not being triggered, broken residual path [#119]
- Improve speed by not using contiguous Tensors when not needed [#119]

### Added
- Attention mask wrapper [#113]
- ViT comparison benchmark [#117]

## [0.0.4] - 2021-11-16
### Fixed
- Homogenizing the masks, additive or bool [#79][#85][#86]
- Fix causality flag not being respected [#103]
- Enabling FusedLayerNorm by default in the factory if Triton is available
- Fixing Favor with fp16
- Fixing Favor trainability

### Added
- Fused dropout/bias/activation layer [#58]
- Fused layernorm used by default in the factory [#92]


## [0.0.3] - 2021-11-01
### Fixed
- Nystrom causal attention [#75]


## [0.0.2] - 2021-11-01
### Fixed
- More robust blocksparse [#24]

### Added
- Rotary embeddings [#32]
- More flexible layernorm [#50]<|MERGE_RESOLUTION|>--- conflicted
+++ resolved
@@ -6,34 +6,16 @@
 
 ## TBD
 ### Fixed
-<<<<<<< HEAD
-<<<<<<< HEAD
-<<<<<<< HEAD
 
 ### Added
 
 ## [0.0.12] - 2022-08-08
 ### Fixed
-=======
->>>>>>> op_fusion_functorch_final
-=======
->>>>>>> op_fusion_functorch_final
-=======
->>>>>>> 33431d09
 - Removed duplicated biases in the FusedMLP layers [#317]
 - Rotary embeddings respecting input types [#326]
 - Poolformer style instantiating useless projection layers [#349]
 - Fix layer position not being properly tracked, causing extra layernorms for programmatic xformers [#348]
-<<<<<<< HEAD
-<<<<<<< HEAD
-<<<<<<< HEAD
 - Pass use_triton flag to LayerNorm module [#336]
-=======
->>>>>>> op_fusion_functorch_final
-=======
->>>>>>> op_fusion_functorch_final
-=======
->>>>>>> 33431d09
 
 ### Added
 - Four blocksparsity layouts from DeepSpeed [#320]
@@ -43,16 +25,7 @@
 - Automatic blocksparse for causal attention [#334]
 - Better hierarchical transformer generation [#345]
 - Fused operations with AOTAutograd/NVFuser, integration into MLP [#357]
-<<<<<<< HEAD
-<<<<<<< HEAD
-<<<<<<< HEAD
 - Refactor LRA code to use Pytorch Lightning [#343]
-=======
->>>>>>> op_fusion_functorch_final
-=======
->>>>>>> op_fusion_functorch_final
-=======
->>>>>>> 33431d09
 
 ## [0.0.11] - 2022-05-30
 ### Fixed
