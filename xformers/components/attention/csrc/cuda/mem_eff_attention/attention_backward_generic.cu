#include "kernel_backward.h"

#define DISPATCH_MAXK(func)                                   \
  {                                                           \
    const auto maxK = std::max(query.size(3), value.size(3)); \
    if (maxK <= 64) {                                         \
      constexpr int kMaxK = 64;                               \
      func();                                                 \
    } else if (maxK <= 128) {                                 \
      constexpr int kMaxK = 128;                              \
      func();                                                 \
    } else {                                                  \
      constexpr int kMaxK = std::numeric_limits<int>::max();  \
      func();                                                 \
    }                                                         \
  }

#define DISPATCH_KERNEL(QUERY, KEY, VALUE, FUNC)                               \
  {                                                                            \
    cudaDeviceProp* properties =                                               \
        at::cuda::getDeviceProperties(QUERY.device().index());                 \
    const int computeCapability = properties->major * 10 + properties->minor;  \
    DISPATCH_MAXK(([&] {                                                       \
      DISPATCH_TYPES(                                                          \
          QUERY, ([&]() {                                                      \
            DISPATCH_ARCHTAG(                                                  \
                computeCapability, ([&]() {                                    \
                  using AlignedAK =                                            \
                      AttentionBackwardKernel<ArchTag, scalar_t, true, kMaxK>; \
                  bool isAligned =                                             \
                      (QUERY.stride(2) % AlignedAK::kOptimalAlignement == 0 && \
                       KEY.stride(2) % AlignedAK::kOptimalAlignement == 0 &&   \
                       VALUE.stride(2) % AlignedAK::kOptimalAlignement == 0);  \
                  DISPATCH_BOOL(isAligned, kIsAligned, ([&]() {                \
                                  using Kernel = AttentionBackwardKernel<      \
                                      ArchTag,                                 \
                                      scalar_t,                                \
                                      kIsAligned,                              \
                                      kMaxK>;                                  \
                                  FUNC();                                      \
                                }))                                            \
                }))                                                            \
          }))                                                                  \
    }));                                                                       \
  }

namespace {
std::tuple<at::Tensor, at::Tensor, at::Tensor>
mem_efficient_attention_backward_cutlass(
    const at::Tensor& grad_out_,
    const at::Tensor& query,
    const at::Tensor& key,
    const at::Tensor& value,
    const at::Tensor& logsumexp,
    const at::Tensor& out,
    bool causal) {
  // ndim
  TORCH_CHECK(query.dim() == grad_out_.dim());
  TORCH_CHECK(query.dim() == key.dim());
  TORCH_CHECK(query.dim() == value.dim());
  TORCH_CHECK(query.dim() == 4);

  // batch size
  TORCH_CHECK(query.size(0) == grad_out_.size(0));
  TORCH_CHECK(query.size(0) == key.size(0));
  TORCH_CHECK(query.size(0) == value.size(0));

  // seqlen
  TORCH_CHECK(key.size(1) == value.size(1));
  TORCH_CHECK(query.size(1) == grad_out_.size(1));

  // Num heads
  TORCH_CHECK(query.size(2) == key.size(2));
  TORCH_CHECK(query.size(2) == value.size(2));
  TORCH_CHECK(query.size(2) == grad_out_.size(2));

  // Embedding per head
  TORCH_CHECK(query.size(3) == key.size(3));
  TORCH_CHECK(value.size(3) == grad_out_.size(3));

  // handle potentially non-contiguous grad_out through a copy
  auto grad_out = grad_out_.contiguous();
  CHECK_NOSPARSE_CONTIGUOUS_CUDA(grad_out);

  CHECK_NOSPARSE_LASTCONTIGUOUS_CUDA(query);
  CHECK_NOSPARSE_LASTCONTIGUOUS_CUDA(key);
  CHECK_NOSPARSE_LASTCONTIGUOUS_CUDA(value);

  at::cuda::CUDAGuard device_guard(query.device());

  int64_t B = query.size(0);
  int64_t M = query.size(1);
  int64_t N = key.size(1);
<<<<<<< HEAD
  int64_t num_heads = query.size(2);
=======
  int64_t nH = query.size(2);
>>>>>>> 4bc9ffb4
  int64_t K = query.size(3);

  // It does not make sense to use that in practice,
  // but let's still make sure we are correct
  // As we iterate through keys first, we skip
  // keys with no query associated, so they are not
  // initialized
  bool grad_kv_needs_init = causal && N > M;
  at::Tensor grad_q, grad_k, grad_v;
  if (!grad_kv_needs_init && query.size(1) == key.size(1) &&
      query.size(3) == value.size(3) &&
      query.storage().is_alias_of(key.storage()) &&
      query.storage().is_alias_of(value.storage())) {
    // Create one big contiguous chunk
    // This is because q, k and v usually come from a single
    // output of a linear layer that is chunked.
    // Creating the gradients with the right layout saves us
    // a `torch.cat` call in the backward pass
    at::Tensor chunk = at::empty({B, M, 3, nH, K}, query.options());
    grad_q = chunk.select(2, 0);
    grad_k = chunk.select(2, 1);
    grad_v = chunk.select(2, 2);
  } else {
    grad_q = at::empty_like(query);
    grad_k = grad_kv_needs_init ? at::zeros_like(key) : at::empty_like(key);
    grad_v = grad_kv_needs_init ? at::zeros_like(value) : at::empty_like(value);
  }

  auto launchKernel = [&](auto _k, int computeCapability) {
    using Kernel = decltype(_k);
    using scalar_t = typename Kernel::scalar_t;
    (void)_k;

    size_t smem_bytes = sizeof(typename Kernel::SharedStorage);

    // TODO: Fuse this into a kernel?
    // This is a bottleneck for smaller sequences (M <= 128)
    auto delta = Kernel::kKernelComputesDelta
<<<<<<< HEAD
        ? at::empty(
              {B, num_heads, M}, query.options().dtype(at::ScalarType::Float))
=======
        ? at::empty({B, nH, M}, query.options().dtype(at::ScalarType::Float))
>>>>>>> 4bc9ffb4
        : (grad_out.to(at::kFloat) * out.to(at::kFloat))
              .sum(-1)
              .transpose(-2, -1)
              .contiguous();
    TORCH_INTERNAL_ASSERT(delta.size(0) == B);
<<<<<<< HEAD
    TORCH_INTERNAL_ASSERT(delta.size(1) == num_heads);
=======
    TORCH_INTERNAL_ASSERT(delta.size(1) == nH);
>>>>>>> 4bc9ffb4
    TORCH_INTERNAL_ASSERT(delta.size(2) == M);

    typename Kernel::Params p;
    p.query_ptr = (scalar_t*)query.data_ptr();
    p.key_ptr = (scalar_t*)key.data_ptr();
    p.value_ptr = (scalar_t*)value.data_ptr();
    p.logsumexp_ptr = (typename Kernel::lse_scalar_t*)logsumexp.data_ptr();
    p.output_ptr = (scalar_t*)out.data_ptr();
    p.grad_output_ptr = (scalar_t*)grad_out.data_ptr();
    p.grad_query_ptr = (scalar_t*)grad_q.data_ptr();
    p.grad_key_ptr = (scalar_t*)grad_k.data_ptr();
    p.grad_value_ptr = (scalar_t*)grad_v.data_ptr();
    p.delta_ptr = (float*)delta.data_ptr();
    p.head_dim = query.size(3);
    p.head_dim_value = value.size(3);
    p.num_queries = query.size(1);
    p.num_keys = key.size(1);
    p.num_batches = B;
<<<<<<< HEAD
    p.num_heads = num_heads;
=======
    p.num_heads = nH;
>>>>>>> 4bc9ffb4
    p.causal = causal;

    ASSIGN_CHECK_OVERFLOW(p.gO_strideB, grad_out.stride(0));
    ASSIGN_CHECK_OVERFLOW(p.gO_strideM, grad_out.stride(1));
    ASSIGN_CHECK_OVERFLOW(p.gO_strideH, grad_out.stride(2));

    ASSIGN_CHECK_OVERFLOW(p.o_strideB, out.stride(0));
    ASSIGN_CHECK_OVERFLOW(p.o_strideH, out.stride(2));

    ASSIGN_CHECK_OVERFLOW(p.gQ_strideB, grad_q.stride(0));
    ASSIGN_CHECK_OVERFLOW(p.gK_strideB, grad_k.stride(0));
    ASSIGN_CHECK_OVERFLOW(p.gV_strideB, grad_v.stride(0));
    ASSIGN_CHECK_OVERFLOW(p.gQ_strideH, grad_q.stride(2));
    ASSIGN_CHECK_OVERFLOW(p.gK_strideH, grad_k.stride(2));
    ASSIGN_CHECK_OVERFLOW(p.gV_strideH, grad_v.stride(2));
<<<<<<< HEAD
=======
    p.gQKV_strideM_multiplier = grad_q.is_contiguous() ? 1 : 3;
    TORCH_INTERNAL_ASSERT(p.gQ_strideM() == grad_q.stride(1));
    TORCH_INTERNAL_ASSERT(p.gK_strideM() == grad_k.stride(1));
    TORCH_INTERNAL_ASSERT(p.gV_strideM() == grad_v.stride(1));
>>>>>>> 4bc9ffb4

    ASSIGN_CHECK_OVERFLOW(p.q_strideB, query.stride(0));
    ASSIGN_CHECK_OVERFLOW(p.k_strideB, key.stride(0));
    ASSIGN_CHECK_OVERFLOW(p.v_strideB, value.stride(0));
    ASSIGN_CHECK_OVERFLOW(p.q_strideM, query.stride(1));
    ASSIGN_CHECK_OVERFLOW(p.k_strideM, key.stride(1));
    ASSIGN_CHECK_OVERFLOW(p.v_strideM, value.stride(1));
    ASSIGN_CHECK_OVERFLOW(p.q_strideH, query.stride(2));
    ASSIGN_CHECK_OVERFLOW(p.k_strideH, key.stride(2));
    ASSIGN_CHECK_OVERFLOW(p.v_strideH, value.stride(2));

    Kernel::check_supported(p);

    constexpr auto kernel_fn = attention_kernel_backward_batched<Kernel>;

    if (smem_bytes > 0xc000) {
      TORCH_INTERNAL_ASSERT(
          computeCapability >= 70,
          "This kernel requires too much shared memory on this machine!");
      cudaFuncSetAttribute(
          kernel_fn, cudaFuncAttributeMaxDynamicSharedMemorySize, smem_bytes);
    }

    // second syntax resulted in the error below on windows
    // error C3495: 'kernel_fn': a simple capture must be a variable
    // with automatic storage duration declared
    // in the reaching scope of the lambda
#ifdef _WIN32
    cudaFuncAttributes attr;
    AT_CUDA_CHECK(cudaFuncGetAttributes(&attr, kernel_fn));
    TORCH_INTERNAL_ASSERT(
        attr.binaryVersion >= Kernel::ArchTag::kMinComputeCapability,
        "Something went wrong in the build process");
#else
    auto checkBinaryArchMatches = [&]() {
      cudaFuncAttributes attr;
      AT_CUDA_CHECK(cudaFuncGetAttributes(&attr, kernel_fn));
      return attr.binaryVersion >= Kernel::ArchTag::kMinComputeCapability;
    };
    TORCH_INTERNAL_ASSERT(
        checkBinaryArchMatches(), "Something went wrong in the build process");
#endif

    kernel_fn<<<p.getBlocksGrid(), p.getThreadsGrid(), smem_bytes>>>(p);
  };

  DISPATCH_KERNEL(
      query, key, value, ([&] { launchKernel(Kernel{}, computeCapability); }));
  AT_CUDA_CHECK(cudaGetLastError());
  return std::make_tuple(grad_q, grad_k, grad_v);
} // namespace

} // namespace

TORCH_LIBRARY_IMPL(xformers, CUDA, m) {
  m.impl(
      TORCH_SELECTIVE_NAME("xformers::efficient_attention_backward_cutlass"),
      TORCH_FN(mem_efficient_attention_backward_cutlass));
}<|MERGE_RESOLUTION|>--- conflicted
+++ resolved
@@ -91,11 +91,7 @@
   int64_t B = query.size(0);
   int64_t M = query.size(1);
   int64_t N = key.size(1);
-<<<<<<< HEAD
-  int64_t num_heads = query.size(2);
-=======
   int64_t nH = query.size(2);
->>>>>>> 4bc9ffb4
   int64_t K = query.size(3);
 
   // It does not make sense to use that in practice,
@@ -134,22 +130,13 @@
     // TODO: Fuse this into a kernel?
     // This is a bottleneck for smaller sequences (M <= 128)
     auto delta = Kernel::kKernelComputesDelta
-<<<<<<< HEAD
-        ? at::empty(
-              {B, num_heads, M}, query.options().dtype(at::ScalarType::Float))
-=======
         ? at::empty({B, nH, M}, query.options().dtype(at::ScalarType::Float))
->>>>>>> 4bc9ffb4
         : (grad_out.to(at::kFloat) * out.to(at::kFloat))
               .sum(-1)
               .transpose(-2, -1)
               .contiguous();
     TORCH_INTERNAL_ASSERT(delta.size(0) == B);
-<<<<<<< HEAD
-    TORCH_INTERNAL_ASSERT(delta.size(1) == num_heads);
-=======
     TORCH_INTERNAL_ASSERT(delta.size(1) == nH);
->>>>>>> 4bc9ffb4
     TORCH_INTERNAL_ASSERT(delta.size(2) == M);
 
     typename Kernel::Params p;
@@ -168,11 +155,7 @@
     p.num_queries = query.size(1);
     p.num_keys = key.size(1);
     p.num_batches = B;
-<<<<<<< HEAD
-    p.num_heads = num_heads;
-=======
     p.num_heads = nH;
->>>>>>> 4bc9ffb4
     p.causal = causal;
 
     ASSIGN_CHECK_OVERFLOW(p.gO_strideB, grad_out.stride(0));
@@ -188,13 +171,10 @@
     ASSIGN_CHECK_OVERFLOW(p.gQ_strideH, grad_q.stride(2));
     ASSIGN_CHECK_OVERFLOW(p.gK_strideH, grad_k.stride(2));
     ASSIGN_CHECK_OVERFLOW(p.gV_strideH, grad_v.stride(2));
-<<<<<<< HEAD
-=======
     p.gQKV_strideM_multiplier = grad_q.is_contiguous() ? 1 : 3;
     TORCH_INTERNAL_ASSERT(p.gQ_strideM() == grad_q.stride(1));
     TORCH_INTERNAL_ASSERT(p.gK_strideM() == grad_k.stride(1));
     TORCH_INTERNAL_ASSERT(p.gV_strideM() == grad_v.stride(1));
->>>>>>> 4bc9ffb4
 
     ASSIGN_CHECK_OVERFLOW(p.q_strideB, query.stride(0));
     ASSIGN_CHECK_OVERFLOW(p.k_strideB, key.stride(0));
